# coding=utf-8
# Copyright 2018 The Google AI Language Team Authors and The HuggingFace Inc. team.
# Copyright (c) 2018, NVIDIA CORPORATION.  All rights reserved.
#
# Licensed under the Apache License, Version 2.0 (the "License");
# you may not use this file except in compliance with the License.
# You may obtain a copy of the License at
#
#     http://www.apache.org/licenses/LICENSE-2.0
#
# Unless required by applicable law or agreed to in writing, software
# distributed under the License is distributed on an "AS IS" BASIS,
# WITHOUT WARRANTIES OR CONDITIONS OF ANY KIND, either express or implied.
# See the License for the specific language governing permissions and
# limitations under the License.
""" Finetuning the library models for sequence classification on GLUE (Bert, XLM, XLNet, RoBERTa, Albert, XLM-RoBERTa)."""


import dataclasses
import logging
import os
import sys
from dataclasses import dataclass, field
from typing import Callable, Dict, Optional

import numpy as np

from transformers import AutoConfig, AutoModelForSequenceClassification, AutoTokenizer, EvalPrediction, GlueDataset
from transformers import GlueDataTrainingArguments as DataTrainingArguments
from transformers import (
    HfArgumentParser,
    Trainer,
    TrainingArguments,
    glue_compute_metrics,
    glue_output_modes,
    glue_tasks_num_labels,
    set_seed,
)
from torch.utils.data import Subset


logger = logging.getLogger(__name__)


@dataclass
class ModelArguments:
    """
    Arguments pertaining to which model/config/tokenizer we are going to fine-tune from.
    """

    model_name_or_path: str = field(
        metadata={"help": "Path to pretrained model or model identifier from huggingface.co/models"}
    )
    config_name: Optional[str] = field(
        default=None, metadata={"help": "Pretrained config name or path if not the same as model_name"}
    )
    tokenizer_name: Optional[str] = field(
        default=None, metadata={"help": "Pretrained tokenizer name or path if not the same as model_name"}
    )
    cache_dir: Optional[str] = field(
        default=None, metadata={"help": "Where do you want to store the pretrained models downloaded from s3"}
    )


def main():
    # See all possible arguments in src/transformers/training_args.py
    # or by passing the --help flag to this script.
    # We now keep distinct sets of args, for a cleaner separation of concerns.

    parser = HfArgumentParser((ModelArguments, DataTrainingArguments, TrainingArguments))

    if len(sys.argv) == 2 and sys.argv[1].endswith(".json"):
        # If we pass only one argument to the script and it's the path to a json file,
        # let's parse it to get our arguments.
        model_args, data_args, training_args = parser.parse_json_file(json_file=os.path.abspath(sys.argv[1]))
    else:
        model_args, data_args, training_args = parser.parse_args_into_dataclasses()

    if (
        os.path.exists(training_args.output_dir)
        and os.listdir(training_args.output_dir)
        and training_args.do_train
        and not training_args.overwrite_output_dir
    ):
        raise ValueError(
            f"Output directory ({training_args.output_dir}) already exists and is not empty. Use --overwrite_output_dir to overcome."
        )

    # Setup logging
    logging.basicConfig(
        format="%(asctime)s - %(levelname)s - %(name)s -   %(message)s",
        datefmt="%m/%d/%Y %H:%M:%S",
        level=logging.INFO if training_args.local_rank in [-1, 0] else logging.WARN,
    )
    logger.warning(
        "Process rank: %s, device: %s, n_gpu: %s, distributed training: %s, 16-bits training: %s",
        training_args.local_rank,
        training_args.device,
        training_args.n_gpu,
        bool(training_args.local_rank != -1),
        training_args.fp16,
    )
    logger.info("Training/evaluation parameters %s", training_args)

    # Set seed
    set_seed(training_args.seed)

    try:
        num_labels = glue_tasks_num_labels[data_args.task_name]
        output_mode = glue_output_modes[data_args.task_name]
    except KeyError:
        raise ValueError("Task not found: %s" % (data_args.task_name))

    # Load pretrained model and tokenizer
    #
    # Distributed training:
    # The .from_pretrained methods guarantee that only one local process can concurrently
    # download model & vocab.

    config = AutoConfig.from_pretrained(
        model_args.config_name if model_args.config_name else model_args.model_name_or_path,
        num_labels=num_labels,
        finetuning_task=data_args.task_name,
        cache_dir=model_args.cache_dir,
    )
    tokenizer = AutoTokenizer.from_pretrained(
        model_args.tokenizer_name if model_args.tokenizer_name else model_args.model_name_or_path,
        cache_dir=model_args.cache_dir,
    )
    model = AutoModelForSequenceClassification.from_pretrained(
        model_args.model_name_or_path,
        from_tf=bool(".ckpt" in model_args.model_name_or_path),
        config=config,
        cache_dir=model_args.cache_dir,
    )

    # Get datasets
<<<<<<< HEAD
    train_dataset = GlueDataset(data_args, tokenizer=tokenizer) if training_args.do_train else None
    split = int(len(train_dataset) * 0.9)
    train_dataset = Subset(train_dataset, list(range(split)))
    eval_dataset = GlueDataset(data_args, tokenizer=tokenizer, mode="dev") if training_args.do_eval else None
    test_dataset = GlueDataset(data_args, tokenizer=tokenizer, mode="test") if training_args.do_predict else None
=======
    train_dataset = (
        GlueDataset(data_args, tokenizer=tokenizer, cache_dir=model_args.cache_dir) if training_args.do_train else None
    )
    eval_dataset = (
        GlueDataset(data_args, tokenizer=tokenizer, mode="dev", cache_dir=model_args.cache_dir)
        if training_args.do_eval
        else None
    )
    test_dataset = (
        GlueDataset(data_args, tokenizer=tokenizer, mode="test", cache_dir=model_args.cache_dir)
        if training_args.do_predict
        else None
    )
>>>>>>> 69d313e8

    def build_compute_metrics_fn(task_name: str) -> Callable[[EvalPrediction], Dict]:
        def compute_metrics_fn(p: EvalPrediction):
            if output_mode == "classification":
                preds = np.argmax(p.predictions, axis=1)
            elif output_mode == "regression":
                preds = np.squeeze(p.predictions)
            return glue_compute_metrics(task_name, preds, p.label_ids)

        return compute_metrics_fn

    # Initialize our Trainer
    trainer = Trainer(
        model=model,
        args=training_args,
        train_dataset=train_dataset,
        eval_dataset=eval_dataset,
        compute_metrics=build_compute_metrics_fn(data_args.task_name),
    )

    # Training
    if training_args.do_train:
        trainer.train(
            model_path=model_args.model_name_or_path if os.path.isdir(model_args.model_name_or_path) else None
        )
        trainer.save_model()
        # For convenience, we also re-save the tokenizer to the same directory,
        # so that you can share your model easily on huggingface.co/models =)
        if trainer.is_world_master():
            tokenizer.save_pretrained(training_args.output_dir)

    # Evaluation
    eval_results = {}
    if training_args.do_eval:
        logger.info("*** Evaluate ***")

        # Loop to handle MNLI double evaluation (matched, mis-matched)
        eval_datasets = [eval_dataset]
        if data_args.task_name == "mnli":
            mnli_mm_data_args = dataclasses.replace(data_args, task_name="mnli-mm")
            eval_datasets.append(
                GlueDataset(mnli_mm_data_args, tokenizer=tokenizer, mode="dev", cache_dir=model_args.cache_dir)
            )

        for eval_dataset in eval_datasets:
            trainer.compute_metrics = build_compute_metrics_fn(eval_dataset.args.task_name)
            eval_result = trainer.evaluate(eval_dataset=eval_dataset)

            output_eval_file = os.path.join(
                training_args.output_dir, f"eval_results_{eval_dataset.args.task_name}.txt"
            )
            if trainer.is_world_master():
                with open(output_eval_file, "w") as writer:
                    logger.info("***** Eval results {} *****".format(eval_dataset.args.task_name))
                    for key, value in eval_result.items():
                        logger.info("  %s = %s", key, value)
                        writer.write("%s = %s\n" % (key, value))

            eval_results.update(eval_result)

    if training_args.do_predict:
        logging.info("*** Test ***")
        test_datasets = [test_dataset]
        if data_args.task_name == "mnli":
            mnli_mm_data_args = dataclasses.replace(data_args, task_name="mnli-mm")
            test_datasets.append(
                GlueDataset(mnli_mm_data_args, tokenizer=tokenizer, mode="test", cache_dir=model_args.cache_dir)
            )

        for test_dataset in test_datasets:
            predictions = trainer.predict(test_dataset=test_dataset).predictions
            if output_mode == "classification":
                predictions = np.argmax(predictions, axis=1)

            output_test_file = os.path.join(
                training_args.output_dir, f"test_results_{test_dataset.args.task_name}.txt"
            )
            if trainer.is_world_master():
                with open(output_test_file, "w") as writer:
                    logger.info("***** Test results {} *****".format(test_dataset.args.task_name))
                    writer.write("index\tprediction\n")
                    for index, item in enumerate(predictions):
                        if output_mode == "regression":
                            writer.write("%d\t%3.3f\n" % (index, item))
                        else:
                            item = test_dataset.get_labels()[item]
                            writer.write("%d\t%s\n" % (index, item))
    return eval_results


def _mp_fn(index):
    # For xla_spawn (TPUs)
    main()


if __name__ == "__main__":
    main()<|MERGE_RESOLUTION|>--- conflicted
+++ resolved
@@ -135,16 +135,11 @@
     )
 
     # Get datasets
-<<<<<<< HEAD
-    train_dataset = GlueDataset(data_args, tokenizer=tokenizer) if training_args.do_train else None
+    train_dataset = (
+        GlueDataset(data_args, tokenizer=tokenizer, cache_dir=model_args.cache_dir) if training_args.do_train else None
+    )
     split = int(len(train_dataset) * 0.9)
     train_dataset = Subset(train_dataset, list(range(split)))
-    eval_dataset = GlueDataset(data_args, tokenizer=tokenizer, mode="dev") if training_args.do_eval else None
-    test_dataset = GlueDataset(data_args, tokenizer=tokenizer, mode="test") if training_args.do_predict else None
-=======
-    train_dataset = (
-        GlueDataset(data_args, tokenizer=tokenizer, cache_dir=model_args.cache_dir) if training_args.do_train else None
-    )
     eval_dataset = (
         GlueDataset(data_args, tokenizer=tokenizer, mode="dev", cache_dir=model_args.cache_dir)
         if training_args.do_eval
@@ -155,7 +150,6 @@
         if training_args.do_predict
         else None
     )
->>>>>>> 69d313e8
 
     def build_compute_metrics_fn(task_name: str) -> Callable[[EvalPrediction], Dict]:
         def compute_metrics_fn(p: EvalPrediction):
