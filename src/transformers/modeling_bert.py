# coding=utf-8
# Copyright 2018 The Google AI Language Team Authors and The HuggingFace Inc. team.
# Copyright (c) 2018, NVIDIA CORPORATION.  All rights reserved.
#
# Licensed under the Apache License, Version 2.0 (the "License");
# you may not use this file except in compliance with the License.
# You may obtain a copy of the License at
#
#     http://www.apache.org/licenses/LICENSE-2.0
#
# Unless required by applicable law or agreed to in writing, software
# distributed under the License is distributed on an "AS IS" BASIS,
# WITHOUT WARRANTIES OR CONDITIONS OF ANY KIND, either express or implied.
# See the License for the specific language governing permissions and
# limitations under the License.
"""PyTorch BERT model. """


import math
import os
import warnings
from dataclasses import dataclass
from typing import Optional, Tuple

import torch
import torch.utils.checkpoint
from torch import nn
from torch.nn import CrossEntropyLoss, MSELoss

from .activations import gelu, gelu_new, swish
from .configuration_bert import BertConfig
from .file_utils import (
    ModelOutput,
    add_code_sample_docstrings,
    add_start_docstrings,
    add_start_docstrings_to_callable,
    replace_return_docstrings,
)
from .modeling_outputs import (
    BaseModelOutput,
    BaseModelOutputWithPooling,
    CausalLMOutput,
    MaskedLMOutput,
    MultipleChoiceModelOutput,
    NextSentencePredictorOutput,
    QuestionAnsweringModelOutput,
    SequenceClassifierOutput,
    TokenClassifierOutput,
)
from .modeling_utils import (
    PreTrainedModel,
    apply_chunking_to_forward,
    find_pruneable_heads_and_indices,
    prune_linear_layer,
)
from .utils import logging


logger = logging.get_logger(__name__)

_CONFIG_FOR_DOC = "BertConfig"
_TOKENIZER_FOR_DOC = "BertTokenizer"

BERT_PRETRAINED_MODEL_ARCHIVE_LIST = [
    "bert-base-uncased",
    "bert-large-uncased",
    "bert-base-cased",
    "bert-large-cased",
    "bert-base-multilingual-uncased",
    "bert-base-multilingual-cased",
    "bert-base-chinese",
    "bert-base-german-cased",
    "bert-large-uncased-whole-word-masking",
    "bert-large-cased-whole-word-masking",
    "bert-large-uncased-whole-word-masking-finetuned-squad",
    "bert-large-cased-whole-word-masking-finetuned-squad",
    "bert-base-cased-finetuned-mrpc",
    "bert-base-german-dbmdz-cased",
    "bert-base-german-dbmdz-uncased",
    "cl-tohoku/bert-base-japanese",
    "cl-tohoku/bert-base-japanese-whole-word-masking",
    "cl-tohoku/bert-base-japanese-char",
    "cl-tohoku/bert-base-japanese-char-whole-word-masking",
    "TurkuNLP/bert-base-finnish-cased-v1",
    "TurkuNLP/bert-base-finnish-uncased-v1",
    "wietsedv/bert-base-dutch-cased",
    # See all BERT models at https://huggingface.co/models?filter=bert
]


def load_tf_weights_in_bert(model, config, tf_checkpoint_path):
    """Load tf checkpoints in a pytorch model."""
    try:
        import re

        import numpy as np
        import tensorflow as tf
    except ImportError:
        logger.error(
            "Loading a TensorFlow model in PyTorch, requires TensorFlow to be installed. Please see "
            "https://www.tensorflow.org/install/ for installation instructions."
        )
        raise
    tf_path = os.path.abspath(tf_checkpoint_path)
    logger.info("Converting TensorFlow checkpoint from {}".format(tf_path))
    # Load weights from TF model
    init_vars = tf.train.list_variables(tf_path)
    names = []
    arrays = []
    for name, shape in init_vars:
        logger.info("Loading TF weight {} with shape {}".format(name, shape))
        array = tf.train.load_variable(tf_path, name)
        names.append(name)
        arrays.append(array)

    for name, array in zip(names, arrays):
        name = name.split("/")
        # adam_v and adam_m are variables used in AdamWeightDecayOptimizer to calculated m and v
        # which are not required for using pretrained model
        if any(
            n in ["adam_v", "adam_m", "AdamWeightDecayOptimizer", "AdamWeightDecayOptimizer_1", "global_step"]
            for n in name
        ):
            logger.info("Skipping {}".format("/".join(name)))
            continue
        pointer = model
        for m_name in name:
            if re.fullmatch(r"[A-Za-z]+_\d+", m_name):
                scope_names = re.split(r"_(\d+)", m_name)
            else:
                scope_names = [m_name]
            if scope_names[0] == "kernel" or scope_names[0] == "gamma":
                pointer = getattr(pointer, "weight")
            elif scope_names[0] == "output_bias" or scope_names[0] == "beta":
                pointer = getattr(pointer, "bias")
            elif scope_names[0] == "output_weights":
                pointer = getattr(pointer, "weight")
            elif scope_names[0] == "squad":
                pointer = getattr(pointer, "classifier")
            else:
                try:
                    pointer = getattr(pointer, scope_names[0])
                except AttributeError:
                    logger.info("Skipping {}".format("/".join(name)))
                    continue
            if len(scope_names) >= 2:
                num = int(scope_names[1])
                pointer = pointer[num]
        if m_name[-11:] == "_embeddings":
            pointer = getattr(pointer, "weight")
        elif m_name == "kernel":
            array = np.transpose(array)
        try:
            assert (
                pointer.shape == array.shape
            ), f"Pointer shape {pointer.shape} and array shape {array.shape} mismatched"
        except AssertionError as e:
            e.args += (pointer.shape, array.shape)
            raise
        logger.info("Initialize PyTorch weight {}".format(name))
        pointer.data = torch.from_numpy(array)
    return model


def mish(x):
    return x * torch.tanh(nn.functional.softplus(x))


ACT2FN = {"gelu": gelu, "relu": torch.nn.functional.relu, "swish": swish, "gelu_new": gelu_new, "mish": mish}


BertLayerNorm = torch.nn.LayerNorm


class BertEmbeddings(nn.Module):
    """Construct the embeddings from word, position and token_type embeddings."""

    def __init__(self, config):
        super().__init__()
        self.word_embeddings = nn.Embedding(config.vocab_size, config.hidden_size, padding_idx=config.pad_token_id)
        self.position_embeddings = nn.Embedding(config.max_position_embeddings, config.hidden_size)
        self.token_type_embeddings = nn.Embedding(config.type_vocab_size, config.hidden_size)

        # self.LayerNorm is not snake-cased to stick with TensorFlow model variable name and be able to load
        # any TensorFlow checkpoint file
        self.LayerNorm = BertLayerNorm(config.hidden_size, eps=config.layer_norm_eps)
        self.dropout = nn.Dropout(config.hidden_dropout_prob)

        # position_ids (1, len position emb) is contiguous in memory and exported when serialized
        self.register_buffer("position_ids", torch.arange(config.max_position_embeddings).expand((1, -1)))

    def forward(self, input_ids=None, token_type_ids=None, position_ids=None, inputs_embeds=None):
        if input_ids is not None:
            input_shape = input_ids.size()
        else:
            input_shape = inputs_embeds.size()[:-1]

        seq_length = input_shape[1]

        if position_ids is None:
            position_ids = self.position_ids[:, :seq_length]

        if token_type_ids is None:
            token_type_ids = torch.zeros(input_shape, dtype=torch.long, device=self.position_ids.device)

        if inputs_embeds is None:
            inputs_embeds = self.word_embeddings(input_ids)
        position_embeddings = self.position_embeddings(position_ids)
        token_type_embeddings = self.token_type_embeddings(token_type_ids)

        embeddings = inputs_embeds + position_embeddings + token_type_embeddings
        embeddings = self.LayerNorm(embeddings)
        embeddings = self.dropout(embeddings)
        return embeddings


class BertSelfAttention(nn.Module):
    def __init__(self, config):
        super().__init__()
        if config.hidden_size % config.num_attention_heads != 0 and not hasattr(config, "embedding_size"):
            raise ValueError(
                "The hidden size (%d) is not a multiple of the number of attention "
                "heads (%d)" % (config.hidden_size, config.num_attention_heads)
            )

        self.num_attention_heads = config.num_attention_heads
        self.attention_head_size = int(config.hidden_size / config.num_attention_heads)
        self.all_head_size = self.num_attention_heads * self.attention_head_size

        self.query = nn.Linear(config.hidden_size, self.all_head_size)
        self.key = nn.Linear(config.hidden_size, self.all_head_size)
        self.value = nn.Linear(config.hidden_size, self.all_head_size)

        self.dropout = nn.Dropout(config.attention_probs_dropout_prob)

    def transpose_for_scores(self, x):
        new_x_shape = x.size()[:-1] + (self.num_attention_heads, self.attention_head_size)
        x = x.view(*new_x_shape)
        return x.permute(0, 2, 1, 3)

    def forward(
        self,
        hidden_states,
        attention_mask=None,
        head_mask=None,
        encoder_hidden_states=None,
        encoder_attention_mask=None,
        output_attentions=False,
    ):
        mixed_query_layer = self.query(hidden_states)

        # If this is instantiated as a cross-attention module, the keys
        # and values come from an encoder; the attention mask needs to be
        # such that the encoder's padding tokens are not attended to.
        if encoder_hidden_states is not None:
            mixed_key_layer = self.key(encoder_hidden_states)
            mixed_value_layer = self.value(encoder_hidden_states)
            attention_mask = encoder_attention_mask
        else:
            mixed_key_layer = self.key(hidden_states)
            mixed_value_layer = self.value(hidden_states)

        query_layer = self.transpose_for_scores(mixed_query_layer)
        key_layer = self.transpose_for_scores(mixed_key_layer)
        value_layer = self.transpose_for_scores(mixed_value_layer)

        # Take the dot product between "query" and "key" to get the raw attention scores.
        attention_scores = torch.matmul(query_layer, key_layer.transpose(-1, -2))
        attention_scores = attention_scores / math.sqrt(self.attention_head_size)
        if attention_mask is not None:
            # Apply the attention mask is (precomputed for all layers in BertModel forward() function)
            attention_scores = attention_scores + attention_mask

        # Normalize the attention scores to probabilities.
        attention_probs = nn.Softmax(dim=-1)(attention_scores)

        # This is actually dropping out entire tokens to attend to, which might
        # seem a bit unusual, but is taken from the original Transformer paper.
        attention_probs = self.dropout(attention_probs)

        # Mask heads if we want to
        if head_mask is not None:
            attention_probs = attention_probs * head_mask

        context_layer = torch.matmul(attention_probs, value_layer)

        context_layer = context_layer.permute(0, 2, 1, 3).contiguous()
        new_context_layer_shape = context_layer.size()[:-2] + (self.all_head_size,)
        context_layer = context_layer.view(*new_context_layer_shape)

        outputs = (context_layer, attention_probs) if output_attentions else (context_layer,)
        return outputs


class BertSelfOutput(nn.Module):
    def __init__(self, config):
        super().__init__()
        self.dense = nn.Linear(config.hidden_size, config.hidden_size)
        self.LayerNorm = BertLayerNorm(config.hidden_size, eps=config.layer_norm_eps)
        self.dropout = nn.Dropout(config.hidden_dropout_prob)

    def forward(self, hidden_states, input_tensor):
        hidden_states = self.dense(hidden_states)
        hidden_states = self.dropout(hidden_states)
        hidden_states = self.LayerNorm(hidden_states + input_tensor)
        return hidden_states


class BertAttention(nn.Module):
    def __init__(self, config):
        super().__init__()
        self.self = BertSelfAttention(config)
        self.output = BertSelfOutput(config)
        self.pruned_heads = set()

    def prune_heads(self, heads):
        if len(heads) == 0:
            return
        heads, index = find_pruneable_heads_and_indices(
            heads, self.self.num_attention_heads, self.self.attention_head_size, self.pruned_heads
        )

        # Prune linear layers
        self.self.query = prune_linear_layer(self.self.query, index)
        self.self.key = prune_linear_layer(self.self.key, index)
        self.self.value = prune_linear_layer(self.self.value, index)
        self.output.dense = prune_linear_layer(self.output.dense, index, dim=1)

        # Update hyper params and store pruned heads
        self.self.num_attention_heads = self.self.num_attention_heads - len(heads)
        self.self.all_head_size = self.self.attention_head_size * self.self.num_attention_heads
        self.pruned_heads = self.pruned_heads.union(heads)

    def forward(
        self,
        hidden_states,
        attention_mask=None,
        head_mask=None,
        encoder_hidden_states=None,
        encoder_attention_mask=None,
        output_attentions=False,
    ):
        self_outputs = self.self(
            hidden_states,
            attention_mask,
            head_mask,
            encoder_hidden_states,
            encoder_attention_mask,
            output_attentions,
        )
        attention_output = self.output(self_outputs[0], hidden_states)
        outputs = (attention_output,) + self_outputs  # add attentions if we output them
        return outputs


class BertIntermediate(nn.Module):
    def __init__(self, config):
        super().__init__()
        self.dense = nn.Linear(config.hidden_size, config.intermediate_size)
        if isinstance(config.hidden_act, str):
            self.intermediate_act_fn = ACT2FN[config.hidden_act]
        else:
            self.intermediate_act_fn = config.hidden_act

    def forward(self, hidden_states):
        hidden_states = self.dense(hidden_states)
        hidden_states = self.intermediate_act_fn(hidden_states)
        return hidden_states


class BertOutput(nn.Module):
    def __init__(self, config):
        super().__init__()
        self.dense = nn.Linear(config.intermediate_size, config.hidden_size)
        self.LayerNorm = BertLayerNorm(config.hidden_size, eps=config.layer_norm_eps)
        self.dropout = nn.Dropout(config.hidden_dropout_prob)

    def forward(self, hidden_states, input_tensor):
        hidden_states = self.dense(hidden_states)
        hidden_states = self.dropout(hidden_states)
        hidden_states = self.LayerNorm(hidden_states + input_tensor)
        return hidden_states


class BertLayer(nn.Module):
    def __init__(self, config):
        super().__init__()
        self.chunk_size_feed_forward = config.chunk_size_feed_forward
        self.seq_len_dim = 1
        self.attention = BertAttention(config)
        self.is_decoder = config.is_decoder
        self.add_cross_attention = config.add_cross_attention
        if self.add_cross_attention:
            assert self.is_decoder, f"{self} should be used as a decoder model if cross attention is added"
            self.crossattention = BertAttention(config)
        self.intermediate = BertIntermediate(config)
        self.output = BertOutput(config)

    def forward(
        self,
        hidden_states,
        attention_mask=None,
        head_mask=None,
        encoder_hidden_states=None,
        encoder_attention_mask=None,
        output_attentions=False,
    ):
        self_attention_outputs = self.attention(
            hidden_states,
            attention_mask,
            head_mask,
            output_attentions=output_attentions,
        )
        attention_output = self_attention_outputs[0]
        outputs = self_attention_outputs[1:]  # add self attentions if we output attention weights

        if self.is_decoder and encoder_hidden_states is not None:
            assert hasattr(
                self, "crossattention"
            ), f"If `encoder_hidden_states` are passed, {self} has to be instantiated with cross-attention layers by setting `config.add_cross_attention=True`"
            cross_attention_outputs = self.crossattention(
                attention_output,
                attention_mask,
                head_mask,
                encoder_hidden_states,
                encoder_attention_mask,
                output_attentions,
            )
            attention_output = cross_attention_outputs[0]
            outputs = outputs + cross_attention_outputs[1:]  # add cross attentions if we output attention weights

        layer_output = apply_chunking_to_forward(
            self.feed_forward_chunk, self.chunk_size_feed_forward, self.seq_len_dim, attention_output
        )
        outputs = (layer_output,) + outputs
        return outputs

    def feed_forward_chunk(self, attention_output):
        intermediate_output = self.intermediate(attention_output)
        layer_output = self.output(intermediate_output, attention_output)
        return layer_output


class BertEncoder(nn.Module):
    def __init__(self, config):
        super().__init__()
        self.config = config
        self.layer = nn.ModuleList([BertLayer(config) for _ in range(config.num_hidden_layers)])

    def forward(
        self,
        hidden_states,
        attention_mask=None,
        head_mask=None,
        encoder_hidden_states=None,
        encoder_attention_mask=None,
        output_attentions=False,
        output_hidden_states=False,
        return_dict=False,
    ):
<<<<<<< HEAD
        all_hidden_states = ()
        all_contexts = ()
        all_attentions = ()
=======
        all_hidden_states = () if output_hidden_states else None
        all_attentions = () if output_attentions else None
>>>>>>> 7af2791d
        for i, layer_module in enumerate(self.layer):
            if output_hidden_states:
                all_hidden_states = all_hidden_states + (hidden_states,)

            layer_head_mask = head_mask[i] if head_mask is not None else None

            if getattr(self.config, "gradient_checkpointing", False):

                def create_custom_forward(module):
                    def custom_forward(*inputs):
                        return module(*inputs, output_attentions)

                    return custom_forward

                layer_outputs = torch.utils.checkpoint.checkpoint(
                    create_custom_forward(layer_module),
                    hidden_states,
                    attention_mask,
                    layer_head_mask,
                    encoder_hidden_states,
                    encoder_attention_mask,
                )
            else:
                layer_outputs = layer_module(
                    hidden_states,
                    attention_mask,
                    layer_head_mask,
                    encoder_hidden_states,
                    encoder_attention_mask,
                    output_attentions,
                )
            hidden_states = layer_outputs[0]
            if output_attentions:
                all_attentions = all_attentions + (layer_outputs[1],)

        if output_hidden_states:
            all_hidden_states = all_hidden_states + (hidden_states,)

        if not return_dict:
            return tuple(v for v in [hidden_states, all_hidden_states, all_attentions] if v is not None)
        return BaseModelOutput(
            last_hidden_state=hidden_states, hidden_states=all_hidden_states, attentions=all_attentions
        )


class BertPooler(nn.Module):
    def __init__(self, config):
        super().__init__()
        self.dense = nn.Linear(config.hidden_size, config.hidden_size)
        self.activation = nn.Tanh()

    def forward(self, hidden_states):
        # We "pool" the model by simply taking the hidden state corresponding
        # to the first token.
        first_token_tensor = hidden_states[:, 0]
        pooled_output = self.dense(first_token_tensor)
        pooled_output = self.activation(pooled_output)
        return pooled_output


class BertPredictionHeadTransform(nn.Module):
    def __init__(self, config):
        super().__init__()
        self.dense = nn.Linear(config.hidden_size, config.hidden_size)
        if isinstance(config.hidden_act, str):
            self.transform_act_fn = ACT2FN[config.hidden_act]
        else:
            self.transform_act_fn = config.hidden_act
        self.LayerNorm = BertLayerNorm(config.hidden_size, eps=config.layer_norm_eps)

    def forward(self, hidden_states):
        hidden_states = self.dense(hidden_states)
        hidden_states = self.transform_act_fn(hidden_states)
        hidden_states = self.LayerNorm(hidden_states)
        return hidden_states


class BertLMPredictionHead(nn.Module):
    def __init__(self, config):
        super().__init__()
        self.transform = BertPredictionHeadTransform(config)

        # The output weights are the same as the input embeddings, but there is
        # an output-only bias for each token.
        self.decoder = nn.Linear(config.hidden_size, config.vocab_size, bias=False)

        self.bias = nn.Parameter(torch.zeros(config.vocab_size))

        # Need a link between the two variables so that the bias is correctly resized with `resize_token_embeddings`
        self.decoder.bias = self.bias

    def forward(self, hidden_states):
        hidden_states = self.transform(hidden_states)
        hidden_states = self.decoder(hidden_states)
        return hidden_states


class BertOnlyMLMHead(nn.Module):
    def __init__(self, config):
        super().__init__()
        self.predictions = BertLMPredictionHead(config)

    def forward(self, sequence_output):
        prediction_scores = self.predictions(sequence_output)
        return prediction_scores


class BertOnlyNSPHead(nn.Module):
    def __init__(self, config):
        super().__init__()
        self.seq_relationship = nn.Linear(config.hidden_size, 2)

    def forward(self, pooled_output):
        seq_relationship_score = self.seq_relationship(pooled_output)
        return seq_relationship_score


class BertPreTrainingHeads(nn.Module):
    def __init__(self, config):
        super().__init__()
        self.predictions = BertLMPredictionHead(config)
        self.seq_relationship = nn.Linear(config.hidden_size, 2)

    def forward(self, sequence_output, pooled_output):
        prediction_scores = self.predictions(sequence_output)
        seq_relationship_score = self.seq_relationship(pooled_output)
        return prediction_scores, seq_relationship_score


class BertPreTrainedModel(PreTrainedModel):
    """An abstract class to handle weights initialization and
    a simple interface for downloading and loading pretrained models.
    """

    config_class = BertConfig
    load_tf_weights = load_tf_weights_in_bert
    base_model_prefix = "bert"
    authorized_missing_keys = [r"position_ids"]

    def _init_weights(self, module):
        """ Initialize the weights """
        if isinstance(module, (nn.Linear, nn.Embedding)):
            # Slightly different from the TF version which uses truncated_normal for initialization
            # cf https://github.com/pytorch/pytorch/pull/5617
            module.weight.data.normal_(mean=0.0, std=self.config.initializer_range)
        elif isinstance(module, BertLayerNorm):
            module.bias.data.zero_()
            module.weight.data.fill_(1.0)
        if isinstance(module, nn.Linear) and module.bias is not None:
            module.bias.data.zero_()


@dataclass
class BertForPreTrainingOutput(ModelOutput):
    """
    Output type of :class:`~transformers.BertForPreTrainingModel`.

    Args:
        loss (`optional`, returned when ``labels`` is provided, ``torch.FloatTensor`` of shape :obj:`(1,)`):
            Total loss as the sum of the masked language modeling loss and the next sequence prediction (classification) loss.
        prediction_logits (:obj:`torch.FloatTensor` of shape :obj:`(batch_size, sequence_length, config.vocab_size)`):
            Prediction scores of the language modeling head (scores for each vocabulary token before SoftMax).
        seq_relationship_logits (:obj:`torch.FloatTensor` of shape :obj:`(batch_size, 2)`):
            Prediction scores of the next sequence prediction (classification) head (scores of True/False
            continuation before SoftMax).
        hidden_states (:obj:`tuple(torch.FloatTensor)`, `optional`, returned when ``output_hidden_states=True`` is passed or when ``config.output_hidden_states=True``):
            Tuple of :obj:`torch.FloatTensor` (one for the output of the embeddings + one for the output of each layer)
            of shape :obj:`(batch_size, sequence_length, hidden_size)`.

            Hidden-states of the model at the output of each layer plus the initial embedding outputs.
        attentions (:obj:`tuple(torch.FloatTensor)`, `optional`, returned when ``output_attentions=True`` is passed or when ``config.output_attentions=True``):
            Tuple of :obj:`torch.FloatTensor` (one for each layer) of shape
            :obj:`(batch_size, num_heads, sequence_length, sequence_length)`.

            Attentions weights after the attention softmax, used to compute the weighted average in the self-attention
            heads.
    """

    loss: Optional[torch.FloatTensor] = None
    prediction_logits: torch.FloatTensor = None
    seq_relationship_logits: torch.FloatTensor = None
    hidden_states: Optional[Tuple[torch.FloatTensor]] = None
    attentions: Optional[Tuple[torch.FloatTensor]] = None


BERT_START_DOCSTRING = r"""
    This model is a PyTorch `torch.nn.Module <https://pytorch.org/docs/stable/nn.html#torch.nn.Module>`_ sub-class.
    Use it as a regular PyTorch Module and refer to the PyTorch documentation for all matter related to general
    usage and behavior.

    Parameters:
        config (:class:`~transformers.BertConfig`): Model configuration class with all the parameters of the model.
            Initializing with a config file does not load the weights associated with the model, only the configuration.
            Check out the :meth:`~transformers.PreTrainedModel.from_pretrained` method to load the model weights.
"""

BERT_INPUTS_DOCSTRING = r"""
    Args:
        input_ids (:obj:`torch.LongTensor` of shape :obj:`{0}`):
            Indices of input sequence tokens in the vocabulary.

            Indices can be obtained using :class:`transformers.BertTokenizer`.
            See :func:`transformers.PreTrainedTokenizer.encode` and
            :func:`transformers.PreTrainedTokenizer.__call__` for details.

            `What are input IDs? <../glossary.html#input-ids>`__
        attention_mask (:obj:`torch.FloatTensor` of shape :obj:`{0}`, `optional`):
            Mask to avoid performing attention on padding token indices.
            Mask values selected in ``[0, 1]``:
            ``1`` for tokens that are NOT MASKED, ``0`` for MASKED tokens.

            `What are attention masks? <../glossary.html#attention-mask>`__
        token_type_ids (:obj:`torch.LongTensor` of shape :obj:`{0}`, `optional`):
            Segment token indices to indicate first and second portions of the inputs.
            Indices are selected in ``[0, 1]``: ``0`` corresponds to a `sentence A` token, ``1``
            corresponds to a `sentence B` token

            `What are token type IDs? <../glossary.html#token-type-ids>`_
        position_ids (:obj:`torch.LongTensor` of shape :obj:`{0}`, `optional`):
            Indices of positions of each input sequence tokens in the position embeddings.
            Selected in the range ``[0, config.max_position_embeddings - 1]``.

            `What are position IDs? <../glossary.html#position-ids>`_
        head_mask (:obj:`torch.FloatTensor` of shape :obj:`(num_heads,)` or :obj:`(num_layers, num_heads)`, `optional`):
            Mask to nullify selected heads of the self-attention modules.
            Mask values selected in ``[0, 1]``:
            :obj:`1` indicates the head is **not masked**, :obj:`0` indicates the head is **masked**.
        inputs_embeds (:obj:`torch.FloatTensor` of shape :obj:`(batch_size, sequence_length, hidden_size)`, `optional`):
            Optionally, instead of passing :obj:`input_ids` you can choose to directly pass an embedded representation.
            This is useful if you want more control over how to convert `input_ids` indices into associated vectors
            than the model's internal embedding lookup matrix.
        output_attentions (:obj:`bool`, `optional`):
            If set to ``True``, the attentions tensors of all attention layers are returned. See ``attentions`` under returned tensors for more detail.
        output_hidden_states (:obj:`bool`, `optional`):
            If set to ``True``, the hidden states of all layers are returned. See ``hidden_states`` under returned tensors for more detail.
        return_dict (:obj:`bool`, `optional`):
            If set to ``True``, the model will return a :class:`~transformers.file_utils.ModelOutput` instead of a
            plain tuple.
"""


@add_start_docstrings(
    "The bare Bert Model transformer outputting raw hidden-states without any specific head on top.",
    BERT_START_DOCSTRING,
)
class BertModel(BertPreTrainedModel):
    """

    The model can behave as an encoder (with only self-attention) as well
    as a decoder, in which case a layer of cross-attention is added between
    the self-attention layers, following the architecture described in `Attention is all you need`_ by Ashish Vaswani,
    Noam Shazeer, Niki Parmar, Jakob Uszkoreit, Llion Jones, Aidan N. Gomez, Lukasz Kaiser and Illia Polosukhin.

    To behave as an decoder the model needs to be initialized with the
    :obj:`is_decoder` argument of the configuration set to :obj:`True`.
    To be used in a Seq2Seq model, the model needs to initialized with both :obj:`is_decoder`
    argument and :obj:`add_cross_attention` set to :obj:`True`; an
    :obj:`encoder_hidden_states` is then expected as an input to the forward pass.

    .. _`Attention is all you need`:
        https://arxiv.org/abs/1706.03762

    """

    def __init__(self, config):
        super().__init__(config)
        self.config = config

        self.embeddings = BertEmbeddings(config)
        self.encoder = BertEncoder(config)
        self.pooler = BertPooler(config)

        self.init_weights()

    def get_input_embeddings(self):
        return self.embeddings.word_embeddings

    def set_input_embeddings(self, value):
        self.embeddings.word_embeddings = value

    def _prune_heads(self, heads_to_prune):
        """Prunes heads of the model.
        heads_to_prune: dict of {layer_num: list of heads to prune in this layer}
        See base class PreTrainedModel
        """
        for layer, heads in heads_to_prune.items():
            self.encoder.layer[layer].attention.prune_heads(heads)

    @add_start_docstrings_to_callable(BERT_INPUTS_DOCSTRING.format("(batch_size, sequence_length)"))
    @add_code_sample_docstrings(
        tokenizer_class=_TOKENIZER_FOR_DOC,
        checkpoint="bert-base-uncased",
        output_type=BaseModelOutputWithPooling,
        config_class=_CONFIG_FOR_DOC,
    )
    def forward(
        self,
        input_ids=None,
        attention_mask=None,
        token_type_ids=None,
        position_ids=None,
        head_mask=None,
        inputs_embeds=None,
        encoder_hidden_states=None,
        encoder_attention_mask=None,
        output_attentions=None,
        output_hidden_states=None,
        return_dict=None,
    ):
        r"""
        encoder_hidden_states  (:obj:`torch.FloatTensor` of shape :obj:`(batch_size, sequence_length, hidden_size)`, `optional`):
            Sequence of hidden-states at the output of the last layer of the encoder. Used in the cross-attention
            if the model is configured as a decoder.
        encoder_attention_mask (:obj:`torch.FloatTensor` of shape :obj:`(batch_size, sequence_length)`, `optional`):
            Mask to avoid performing attention on the padding token indices of the encoder input. This mask
            is used in the cross-attention if the model is configured as a decoder.
            Mask values selected in ``[0, 1]``:
            ``1`` for tokens that are NOT MASKED, ``0`` for MASKED tokens.
        """
        output_attentions = output_attentions if output_attentions is not None else self.config.output_attentions
        output_hidden_states = (
            output_hidden_states if output_hidden_states is not None else self.config.output_hidden_states
        )
        return_dict = return_dict if return_dict is not None else self.config.use_return_dict

        if input_ids is not None and inputs_embeds is not None:
            raise ValueError("You cannot specify both input_ids and inputs_embeds at the same time")
        elif input_ids is not None:
            input_shape = input_ids.size()
        elif inputs_embeds is not None:
            input_shape = inputs_embeds.size()[:-1]
        else:
            raise ValueError("You have to specify either input_ids or inputs_embeds")

        device = input_ids.device if input_ids is not None else inputs_embeds.device

        if attention_mask is None:
            attention_mask = torch.ones(input_shape, device=device)
        if token_type_ids is None:
            token_type_ids = torch.zeros(input_shape, dtype=torch.long, device=device)

        # We can provide a self-attention mask of dimensions [batch_size, from_seq_length, to_seq_length]
        # ourselves in which case we just need to make it broadcastable to all heads.
        extended_attention_mask: torch.Tensor = self.get_extended_attention_mask(attention_mask, input_shape, device)

        # If a 2D or 3D attention mask is provided for the cross-attention
        # we need to make broadcastable to [batch_size, num_heads, seq_length, seq_length]
        if self.config.is_decoder and encoder_hidden_states is not None:
            encoder_batch_size, encoder_sequence_length, _ = encoder_hidden_states.size()
            encoder_hidden_shape = (encoder_batch_size, encoder_sequence_length)
            if encoder_attention_mask is None:
                encoder_attention_mask = torch.ones(encoder_hidden_shape, device=device)
            encoder_extended_attention_mask = self.invert_attention_mask(encoder_attention_mask)
        else:
            encoder_extended_attention_mask = None

        # Prepare head mask if needed
        # 1.0 in head_mask indicate we keep the head
        # attention_probs has shape bsz x n_heads x N x N
        # input head_mask has shape [num_heads] or [num_hidden_layers x num_heads]
        # and head_mask is converted to shape [num_hidden_layers x batch x num_heads x seq_length x seq_length]
        head_mask = self.get_head_mask(head_mask, self.config.num_hidden_layers)

        embedding_output = self.embeddings(
            input_ids=input_ids, position_ids=position_ids, token_type_ids=token_type_ids, inputs_embeds=inputs_embeds
        )
        encoder_outputs = self.encoder(
            embedding_output,
            attention_mask=extended_attention_mask,
            head_mask=head_mask,
            encoder_hidden_states=encoder_hidden_states,
            encoder_attention_mask=encoder_extended_attention_mask,
            output_attentions=output_attentions,
            output_hidden_states=output_hidden_states,
            return_dict=return_dict,
        )
        sequence_output = encoder_outputs[0]
        pooled_output = self.pooler(sequence_output)

        if not return_dict:
            return (sequence_output, pooled_output) + encoder_outputs[1:]

        return BaseModelOutputWithPooling(
            last_hidden_state=sequence_output,
            pooler_output=pooled_output,
            hidden_states=encoder_outputs.hidden_states,
            attentions=encoder_outputs.attentions,
        )


@add_start_docstrings(
    """Bert Model with two heads on top as done during the pre-training: a `masked language modeling` head and
    a `next sentence prediction (classification)` head. """,
    BERT_START_DOCSTRING,
)
class BertForPreTraining(BertPreTrainedModel):
    def __init__(self, config):
        super().__init__(config)

        self.bert = BertModel(config)
        self.cls = BertPreTrainingHeads(config)

        self.init_weights()

    def get_output_embeddings(self):
        return self.cls.predictions.decoder

    @add_start_docstrings_to_callable(BERT_INPUTS_DOCSTRING.format("(batch_size, sequence_length)"))
    @replace_return_docstrings(output_type=BertForPreTrainingOutput, config_class=_CONFIG_FOR_DOC)
    def forward(
        self,
        input_ids=None,
        attention_mask=None,
        token_type_ids=None,
        position_ids=None,
        head_mask=None,
        inputs_embeds=None,
        labels=None,
        next_sentence_label=None,
        output_attentions=None,
        output_hidden_states=None,
        return_dict=None,
        **kwargs
    ):
        r"""
            labels (``torch.LongTensor`` of shape ``(batch_size, sequence_length)``, `optional`):
                Labels for computing the masked language modeling loss.
                Indices should be in ``[-100, 0, ..., config.vocab_size]`` (see ``input_ids`` docstring)
                Tokens with indices set to ``-100`` are ignored (masked), the loss is only computed for the tokens with labels
                in ``[0, ..., config.vocab_size]``
            next_sentence_label (``torch.LongTensor`` of shape ``(batch_size,)``, `optional`):
                Labels for computing the next sequence prediction (classification) loss. Input should be a sequence pair (see :obj:`input_ids` docstring)
                Indices should be in ``[0, 1]``.
                ``0`` indicates sequence B is a continuation of sequence A,
                ``1`` indicates sequence B is a random sequence.
            kwargs (:obj:`Dict[str, any]`, optional, defaults to `{}`):
                Used to hide legacy arguments that have been deprecated.

        Returns:

        Examples::

            >>> from transformers import BertTokenizer, BertForPreTraining
            >>> import torch

            >>> tokenizer = BertTokenizer.from_pretrained('bert-base-uncased')
            >>> model = BertForPreTraining.from_pretrained('bert-base-uncased', return_dict=True)

            >>> inputs = tokenizer("Hello, my dog is cute", return_tensors="pt")
            >>> outputs = model(**inputs)

            >>> prediction_logits = outputs.prediction_logits
            >>> seq_relationship_logits = outputs.seq_relationship_logits
        """
        if "masked_lm_labels" in kwargs:
            warnings.warn(
                "The `masked_lm_labels` argument is deprecated and will be removed in a future version, use `labels` instead.",
                FutureWarning,
            )
            labels = kwargs.pop("masked_lm_labels")
        assert kwargs == {}, f"Unexpected keyword arguments: {list(kwargs.keys())}."
        return_dict = return_dict if return_dict is not None else self.config.use_return_dict

        outputs = self.bert(
            input_ids,
            attention_mask=attention_mask,
            token_type_ids=token_type_ids,
            position_ids=position_ids,
            head_mask=head_mask,
            inputs_embeds=inputs_embeds,
            output_attentions=output_attentions,
            output_hidden_states=output_hidden_states,
            return_dict=return_dict,
        )

        sequence_output, pooled_output = outputs[:2]
        prediction_scores, seq_relationship_score = self.cls(sequence_output, pooled_output)

        total_loss = None
        if labels is not None and next_sentence_label is not None:
            loss_fct = CrossEntropyLoss()
            masked_lm_loss = loss_fct(prediction_scores.view(-1, self.config.vocab_size), labels.view(-1))
            next_sentence_loss = loss_fct(seq_relationship_score.view(-1, 2), next_sentence_label.view(-1))
            total_loss = masked_lm_loss + next_sentence_loss

        if not return_dict:
            output = (prediction_scores, seq_relationship_score) + outputs[2:]
            return ((total_loss,) + output) if total_loss is not None else output

        return BertForPreTrainingOutput(
            loss=total_loss,
            prediction_logits=prediction_scores,
            seq_relationship_logits=seq_relationship_score,
            hidden_states=outputs.hidden_states,
            attentions=outputs.attentions,
        )


@add_start_docstrings(
    """Bert Model with a `language modeling` head on top for CLM fine-tuning. """, BERT_START_DOCSTRING
)
class BertLMHeadModel(BertPreTrainedModel):
    def __init__(self, config):
        super().__init__(config)

        if not config.is_decoder:
            logger.warning("If you want to use `BertLMHeadModel` as a standalone, add `is_decoder=True.`")

        self.bert = BertModel(config)
        self.cls = BertOnlyMLMHead(config)

        self.init_weights()

    def get_output_embeddings(self):
        return self.cls.predictions.decoder

    @add_start_docstrings_to_callable(BERT_INPUTS_DOCSTRING.format("(batch_size, sequence_length)"))
    @replace_return_docstrings(output_type=CausalLMOutput, config_class=_CONFIG_FOR_DOC)
    def forward(
        self,
        input_ids=None,
        attention_mask=None,
        token_type_ids=None,
        position_ids=None,
        head_mask=None,
        inputs_embeds=None,
        encoder_hidden_states=None,
        encoder_attention_mask=None,
        labels=None,
        output_attentions=None,
        output_hidden_states=None,
        return_dict=None,
    ):
        r"""
            encoder_hidden_states  (:obj:`torch.FloatTensor` of shape :obj:`(batch_size, sequence_length, hidden_size)`, `optional`):
                Sequence of hidden-states at the output of the last layer of the encoder. Used in the cross-attention
                if the model is configured as a decoder.
            encoder_attention_mask (:obj:`torch.FloatTensor` of shape :obj:`(batch_size, sequence_length)`, `optional`):
                Mask to avoid performing attention on the padding token indices of the encoder input. This mask
                is used in the cross-attention if the model is configured as a decoder.
                Mask values selected in ``[0, 1]``:
                ``1`` for tokens that are NOT MASKED, ``0`` for MASKED tokens.
            labels (:obj:`torch.LongTensor` of shape :obj:`(batch_size, sequence_length)`, `optional`):
                Labels for computing the left-to-right language modeling loss (next word prediction).
                Indices should be in ``[-100, 0, ..., config.vocab_size]`` (see ``input_ids`` docstring)
                Tokens with indices set to ``-100`` are ignored (masked), the loss is only computed for the tokens with labels
                in ``[0, ..., config.vocab_size]``

        Returns:

        Example::

            >>> from transformers import BertTokenizer, BertLMHeadModel, BertConfig
            >>> import torch

            >>> tokenizer = BertTokenizer.from_pretrained('bert-base-cased')
            >>> config = BertConfig.from_pretrained("bert-base-cased")
            >>> config.is_decoder = True
            >>> model = BertLMHeadModel.from_pretrained('bert-base-cased', config=config, return_dict=True)

            >>> inputs = tokenizer("Hello, my dog is cute", return_tensors="pt")
            >>> outputs = model(**inputs)

            >>> prediction_logits = outputs.logits
        """
        return_dict = return_dict if return_dict is not None else self.config.use_return_dict

        outputs = self.bert(
            input_ids,
            attention_mask=attention_mask,
            token_type_ids=token_type_ids,
            position_ids=position_ids,
            head_mask=head_mask,
            inputs_embeds=inputs_embeds,
            encoder_hidden_states=encoder_hidden_states,
            encoder_attention_mask=encoder_attention_mask,
            output_attentions=output_attentions,
            output_hidden_states=output_hidden_states,
            return_dict=return_dict,
        )

        sequence_output = outputs[0]
        prediction_scores = self.cls(sequence_output)

        lm_loss = None
        if labels is not None:
            # we are doing next-token prediction; shift prediction scores and input ids by one
            shifted_prediction_scores = prediction_scores[:, :-1, :].contiguous()
            labels = labels[:, 1:].contiguous()
            loss_fct = CrossEntropyLoss()
            lm_loss = loss_fct(shifted_prediction_scores.view(-1, self.config.vocab_size), labels.view(-1))

        if not return_dict:
            output = (prediction_scores,) + outputs[2:]
            return ((lm_loss,) + output) if lm_loss is not None else output

        return CausalLMOutput(
            loss=lm_loss,
            logits=prediction_scores,
            hidden_states=outputs.hidden_states,
            attentions=outputs.attentions,
        )

    def prepare_inputs_for_generation(self, input_ids, attention_mask=None, **model_kwargs):
        input_shape = input_ids.shape

        # if model is used as a decoder in encoder-decoder model, the decoder attention mask is created on the fly
        if attention_mask is None:
            attention_mask = input_ids.new_ones(input_shape)

        return {"input_ids": input_ids, "attention_mask": attention_mask}


@add_start_docstrings("""Bert Model with a `language modeling` head on top. """, BERT_START_DOCSTRING)
class BertForMaskedLM(BertPreTrainedModel):
    def __init__(self, config):
        super().__init__(config)

        if config.is_decoder:
            logger.warning(
                "If you want to use `BertForMaskedLM` make sure `config.is_decoder=False` for "
                "bi-directional self-attention."
            )

        self.bert = BertModel(config)
        self.cls = BertOnlyMLMHead(config)

        self.init_weights()

    def get_output_embeddings(self):
        return self.cls.predictions.decoder

    @add_start_docstrings_to_callable(BERT_INPUTS_DOCSTRING.format("(batch_size, sequence_length)"))
    @add_code_sample_docstrings(
        tokenizer_class=_TOKENIZER_FOR_DOC,
        checkpoint="bert-base-uncased",
        output_type=MaskedLMOutput,
        config_class=_CONFIG_FOR_DOC,
    )
    def forward(
        self,
        input_ids=None,
        attention_mask=None,
        token_type_ids=None,
        position_ids=None,
        head_mask=None,
        inputs_embeds=None,
        encoder_hidden_states=None,
        encoder_attention_mask=None,
        labels=None,
        output_attentions=None,
        output_hidden_states=None,
        return_dict=None,
        **kwargs
    ):
        r"""
        labels (:obj:`torch.LongTensor` of shape :obj:`(batch_size, sequence_length)`, `optional`):
            Labels for computing the masked language modeling loss.
            Indices should be in ``[-100, 0, ..., config.vocab_size]`` (see ``input_ids`` docstring)
            Tokens with indices set to ``-100`` are ignored (masked), the loss is only computed for the tokens with labels
            in ``[0, ..., config.vocab_size]``
        kwargs (:obj:`Dict[str, any]`, optional, defaults to `{}`):
            Used to hide legacy arguments that have been deprecated.
        """
        if "masked_lm_labels" in kwargs:
            warnings.warn(
                "The `masked_lm_labels` argument is deprecated and will be removed in a future version, use `labels` instead.",
                FutureWarning,
            )
            labels = kwargs.pop("masked_lm_labels")
        assert "lm_labels" not in kwargs, "Use `BertWithLMHead` for autoregressive language modeling task."
        assert kwargs == {}, f"Unexpected keyword arguments: {list(kwargs.keys())}."

        return_dict = return_dict if return_dict is not None else self.config.use_return_dict

        outputs = self.bert(
            input_ids,
            attention_mask=attention_mask,
            token_type_ids=token_type_ids,
            position_ids=position_ids,
            head_mask=head_mask,
            inputs_embeds=inputs_embeds,
            encoder_hidden_states=encoder_hidden_states,
            encoder_attention_mask=encoder_attention_mask,
            output_attentions=output_attentions,
            output_hidden_states=output_hidden_states,
            return_dict=return_dict,
        )

        sequence_output = outputs[0]
        prediction_scores = self.cls(sequence_output)

        masked_lm_loss = None
        if labels is not None:
            loss_fct = CrossEntropyLoss()  # -100 index = padding token
            masked_lm_loss = loss_fct(prediction_scores.view(-1, self.config.vocab_size), labels.view(-1))

        if not return_dict:
            output = (prediction_scores,) + outputs[2:]
            return ((masked_lm_loss,) + output) if masked_lm_loss is not None else output

        return MaskedLMOutput(
            loss=masked_lm_loss,
            logits=prediction_scores,
            hidden_states=outputs.hidden_states,
            attentions=outputs.attentions,
        )

    def prepare_inputs_for_generation(self, input_ids, attention_mask=None, **model_kwargs):
        input_shape = input_ids.shape
        effective_batch_size = input_shape[0]

        #  add a dummy token
        assert self.config.pad_token_id is not None, "The PAD token should be defined for generation"
        attention_mask = torch.cat([attention_mask, attention_mask.new_zeros((attention_mask.shape[0], 1))], dim=-1)
        dummy_token = torch.full(
            (effective_batch_size, 1), self.config.pad_token_id, dtype=torch.long, device=input_ids.device
        )
        input_ids = torch.cat([input_ids, dummy_token], dim=1)

        return {"input_ids": input_ids, "attention_mask": attention_mask}


@add_start_docstrings(
    """Bert Model with a `next sentence prediction (classification)` head on top. """,
    BERT_START_DOCSTRING,
)
class BertForNextSentencePrediction(BertPreTrainedModel):
    def __init__(self, config):
        super().__init__(config)

        self.bert = BertModel(config)
        self.cls = BertOnlyNSPHead(config)

        self.init_weights()

    @add_start_docstrings_to_callable(BERT_INPUTS_DOCSTRING.format("(batch_size, sequence_length)"))
    @replace_return_docstrings(output_type=NextSentencePredictorOutput, config_class=_CONFIG_FOR_DOC)
    def forward(
        self,
        input_ids=None,
        attention_mask=None,
        token_type_ids=None,
        position_ids=None,
        head_mask=None,
        inputs_embeds=None,
        next_sentence_label=None,
        output_attentions=None,
        output_hidden_states=None,
        return_dict=None,
    ):
        r"""
            next_sentence_label (:obj:`torch.LongTensor` of shape :obj:`(batch_size,)`, `optional`):
                Labels for computing the next sequence prediction (classification) loss. Input should be a sequence pair (see ``input_ids`` docstring)
                Indices should be in ``[0, 1]``.
                ``0`` indicates sequence B is a continuation of sequence A,
                ``1`` indicates sequence B is a random sequence.

        Returns:

        Example::

            >>> from transformers import BertTokenizer, BertForNextSentencePrediction
            >>> import torch

            >>> tokenizer = BertTokenizer.from_pretrained('bert-base-uncased')
            >>> model = BertForNextSentencePrediction.from_pretrained('bert-base-uncased', return_dict=True)

            >>> prompt = "In Italy, pizza served in formal settings, such as at a restaurant, is presented unsliced."
            >>> next_sentence = "The sky is blue due to the shorter wavelength of blue light."
            >>> encoding = tokenizer(prompt, next_sentence, return_tensors='pt')

            >>> outputs = model(**encoding, next_sentence_label=torch.LongTensor([1]))
            >>> logits = outputs.logits
            >>> assert logits[0, 0] < logits[0, 1] # next sentence was random
        """
        return_dict = return_dict if return_dict is not None else self.config.use_return_dict

        outputs = self.bert(
            input_ids,
            attention_mask=attention_mask,
            token_type_ids=token_type_ids,
            position_ids=position_ids,
            head_mask=head_mask,
            inputs_embeds=inputs_embeds,
            output_attentions=output_attentions,
            output_hidden_states=output_hidden_states,
            return_dict=return_dict,
        )

        pooled_output = outputs[1]

        seq_relationship_scores = self.cls(pooled_output)

        next_sentence_loss = None
        if next_sentence_label is not None:
            loss_fct = CrossEntropyLoss()
            next_sentence_loss = loss_fct(seq_relationship_scores.view(-1, 2), next_sentence_label.view(-1))

        if not return_dict:
            output = (seq_relationship_scores,) + outputs[2:]
            return ((next_sentence_loss,) + output) if next_sentence_loss is not None else output

        return NextSentencePredictorOutput(
            loss=next_sentence_loss,
            logits=seq_relationship_scores,
            hidden_states=outputs.hidden_states,
            attentions=outputs.attentions,
        )


@add_start_docstrings(
    """Bert Model transformer with a sequence classification/regression head on top (a linear layer on top of
    the pooled output) e.g. for GLUE tasks. """,
    BERT_START_DOCSTRING,
)
class BertForSequenceClassification(BertPreTrainedModel):
    def __init__(self, config):
        super().__init__(config)
        self.num_labels = config.num_labels

        self.bert = BertModel(config)
        self.dropout = nn.Dropout(config.hidden_dropout_prob)
        self.classifier = nn.Linear(config.hidden_size, config.num_labels)

        self.init_weights()

    @add_start_docstrings_to_callable(BERT_INPUTS_DOCSTRING.format("(batch_size, sequence_length)"))
    @add_code_sample_docstrings(
        tokenizer_class=_TOKENIZER_FOR_DOC,
        checkpoint="bert-base-uncased",
        output_type=SequenceClassifierOutput,
        config_class=_CONFIG_FOR_DOC,
    )
    def forward(
        self,
        input_ids=None,
        attention_mask=None,
        token_type_ids=None,
        position_ids=None,
        head_mask=None,
        inputs_embeds=None,
        labels=None,
        output_attentions=None,
        output_hidden_states=None,
        return_dict=None,
    ):
        r"""
        labels (:obj:`torch.LongTensor` of shape :obj:`(batch_size,)`, `optional`):
            Labels for computing the sequence classification/regression loss.
            Indices should be in :obj:`[0, ..., config.num_labels - 1]`.
            If :obj:`config.num_labels == 1` a regression loss is computed (Mean-Square loss),
            If :obj:`config.num_labels > 1` a classification loss is computed (Cross-Entropy).
        """
        return_dict = return_dict if return_dict is not None else self.config.use_return_dict

        outputs = self.bert(
            input_ids,
            attention_mask=attention_mask,
            token_type_ids=token_type_ids,
            position_ids=position_ids,
            head_mask=head_mask,
            inputs_embeds=inputs_embeds,
            output_attentions=output_attentions,
            output_hidden_states=output_hidden_states,
            return_dict=return_dict,
        )

        pooled_output = outputs[1]

        pooled_output = self.dropout(pooled_output)
        logits = self.classifier(pooled_output)

        loss = None
        if labels is not None:
            if self.num_labels == 1:
                #  We are doing regression
                loss_fct = MSELoss()
                loss = loss_fct(logits.view(-1), labels.view(-1))
            else:
                loss_fct = CrossEntropyLoss()
                loss = loss_fct(logits.view(-1, self.num_labels), labels.view(-1))

        if not return_dict:
            output = (logits,) + outputs[2:]
            return ((loss,) + output) if loss is not None else output

        return SequenceClassifierOutput(
            loss=loss,
            logits=logits,
            hidden_states=outputs.hidden_states,
            attentions=outputs.attentions,
        )


@add_start_docstrings(
    """Bert Model with a multiple choice classification head on top (a linear layer on top of
    the pooled output and a softmax) e.g. for RocStories/SWAG tasks. """,
    BERT_START_DOCSTRING,
)
class BertForMultipleChoice(BertPreTrainedModel):
    def __init__(self, config):
        super().__init__(config)

        self.bert = BertModel(config)
        self.dropout = nn.Dropout(config.hidden_dropout_prob)
        self.classifier = nn.Linear(config.hidden_size, 1)

        self.init_weights()

    @add_start_docstrings_to_callable(BERT_INPUTS_DOCSTRING.format("(batch_size, num_choices, sequence_length)"))
    @add_code_sample_docstrings(
        tokenizer_class=_TOKENIZER_FOR_DOC,
        checkpoint="bert-base-uncased",
        output_type=MultipleChoiceModelOutput,
        config_class=_CONFIG_FOR_DOC,
    )
    def forward(
        self,
        input_ids=None,
        attention_mask=None,
        token_type_ids=None,
        position_ids=None,
        head_mask=None,
        inputs_embeds=None,
        labels=None,
        output_attentions=None,
        output_hidden_states=None,
        return_dict=None,
    ):
        r"""
        labels (:obj:`torch.LongTensor` of shape :obj:`(batch_size,)`, `optional`):
            Labels for computing the multiple choice classification loss.
            Indices should be in ``[0, ..., num_choices-1]`` where `num_choices` is the size of the second dimension
            of the input tensors. (see `input_ids` above)
        """
        return_dict = return_dict if return_dict is not None else self.config.use_return_dict
        num_choices = input_ids.shape[1] if input_ids is not None else inputs_embeds.shape[1]

        input_ids = input_ids.view(-1, input_ids.size(-1)) if input_ids is not None else None
        attention_mask = attention_mask.view(-1, attention_mask.size(-1)) if attention_mask is not None else None
        token_type_ids = token_type_ids.view(-1, token_type_ids.size(-1)) if token_type_ids is not None else None
        position_ids = position_ids.view(-1, position_ids.size(-1)) if position_ids is not None else None
        inputs_embeds = (
            inputs_embeds.view(-1, inputs_embeds.size(-2), inputs_embeds.size(-1))
            if inputs_embeds is not None
            else None
        )

        outputs = self.bert(
            input_ids,
            attention_mask=attention_mask,
            token_type_ids=token_type_ids,
            position_ids=position_ids,
            head_mask=head_mask,
            inputs_embeds=inputs_embeds,
            output_attentions=output_attentions,
            output_hidden_states=output_hidden_states,
            return_dict=return_dict,
        )

        pooled_output = outputs[1]

        pooled_output = self.dropout(pooled_output)
        logits = self.classifier(pooled_output)
        reshaped_logits = logits.view(-1, num_choices)

        loss = None
        if labels is not None:
            loss_fct = CrossEntropyLoss()
            loss = loss_fct(reshaped_logits, labels)

        if not return_dict:
            output = (reshaped_logits,) + outputs[2:]
            return ((loss,) + output) if loss is not None else output

        return MultipleChoiceModelOutput(
            loss=loss,
            logits=reshaped_logits,
            hidden_states=outputs.hidden_states,
            attentions=outputs.attentions,
        )


@add_start_docstrings(
    """Bert Model with a token classification head on top (a linear layer on top of
    the hidden-states output) e.g. for Named-Entity-Recognition (NER) tasks. """,
    BERT_START_DOCSTRING,
)
class BertForTokenClassification(BertPreTrainedModel):
    def __init__(self, config):
        super().__init__(config)
        self.num_labels = config.num_labels

        self.bert = BertModel(config)
        self.dropout = nn.Dropout(config.hidden_dropout_prob)
        self.classifier = nn.Linear(config.hidden_size, config.num_labels)

        self.init_weights()

    @add_start_docstrings_to_callable(BERT_INPUTS_DOCSTRING.format("(batch_size, sequence_length)"))
    @add_code_sample_docstrings(
        tokenizer_class=_TOKENIZER_FOR_DOC,
        checkpoint="bert-base-uncased",
        output_type=TokenClassifierOutput,
        config_class=_CONFIG_FOR_DOC,
    )
    def forward(
        self,
        input_ids=None,
        attention_mask=None,
        token_type_ids=None,
        position_ids=None,
        head_mask=None,
        inputs_embeds=None,
        labels=None,
        output_attentions=None,
        output_hidden_states=None,
        return_dict=None,
    ):
        r"""
        labels (:obj:`torch.LongTensor` of shape :obj:`(batch_size, sequence_length)`, `optional`):
            Labels for computing the token classification loss.
            Indices should be in ``[0, ..., config.num_labels - 1]``.
        """
        return_dict = return_dict if return_dict is not None else self.config.use_return_dict

        outputs = self.bert(
            input_ids,
            attention_mask=attention_mask,
            token_type_ids=token_type_ids,
            position_ids=position_ids,
            head_mask=head_mask,
            inputs_embeds=inputs_embeds,
            output_attentions=output_attentions,
            output_hidden_states=output_hidden_states,
            return_dict=return_dict,
        )

        sequence_output = outputs[0]

        sequence_output = self.dropout(sequence_output)
        logits = self.classifier(sequence_output)

        loss = None
        if labels is not None:
            loss_fct = CrossEntropyLoss()
            # Only keep active parts of the loss
            if attention_mask is not None:
                active_loss = attention_mask.view(-1) == 1
                active_logits = logits.view(-1, self.num_labels)
                active_labels = torch.where(
                    active_loss, labels.view(-1), torch.tensor(loss_fct.ignore_index).type_as(labels)
                )
                loss = loss_fct(active_logits, active_labels)
            else:
                loss = loss_fct(logits.view(-1, self.num_labels), labels.view(-1))

        if not return_dict:
            output = (logits,) + outputs[2:]
            return ((loss,) + output) if loss is not None else output

        return TokenClassifierOutput(
            loss=loss,
            logits=logits,
            hidden_states=outputs.hidden_states,
            attentions=outputs.attentions,
        )


@add_start_docstrings(
    """Bert Model with a span classification head on top for extractive question-answering tasks like SQuAD (a linear
    layers on top of the hidden-states output to compute `span start logits` and `span end logits`). """,
    BERT_START_DOCSTRING,
)
class BertForQuestionAnswering(BertPreTrainedModel):
    def __init__(self, config):
        super().__init__(config)
        self.num_labels = config.num_labels

        self.bert = BertModel(config)
        self.qa_outputs = nn.Linear(config.hidden_size, config.num_labels)

        self.init_weights()

    @add_start_docstrings_to_callable(BERT_INPUTS_DOCSTRING.format("(batch_size, sequence_length)"))
    @add_code_sample_docstrings(
        tokenizer_class=_TOKENIZER_FOR_DOC,
        checkpoint="bert-base-uncased",
        output_type=QuestionAnsweringModelOutput,
        config_class=_CONFIG_FOR_DOC,
    )
    def forward(
        self,
        input_ids=None,
        attention_mask=None,
        token_type_ids=None,
        position_ids=None,
        head_mask=None,
        inputs_embeds=None,
        start_positions=None,
        end_positions=None,
        output_attentions=None,
        output_hidden_states=None,
        return_dict=None,
    ):
        r"""
        start_positions (:obj:`torch.LongTensor` of shape :obj:`(batch_size,)`, `optional`):
            Labels for position (index) of the start of the labelled span for computing the token classification loss.
            Positions are clamped to the length of the sequence (`sequence_length`).
            Position outside of the sequence are not taken into account for computing the loss.
        end_positions (:obj:`torch.LongTensor` of shape :obj:`(batch_size,)`, `optional`):
            Labels for position (index) of the end of the labelled span for computing the token classification loss.
            Positions are clamped to the length of the sequence (`sequence_length`).
            Position outside of the sequence are not taken into account for computing the loss.
        """
        return_dict = return_dict if return_dict is not None else self.config.use_return_dict

        outputs = self.bert(
            input_ids,
            attention_mask=attention_mask,
            token_type_ids=token_type_ids,
            position_ids=position_ids,
            head_mask=head_mask,
            inputs_embeds=inputs_embeds,
            output_attentions=output_attentions,
            output_hidden_states=output_hidden_states,
            return_dict=return_dict,
        )

        sequence_output = outputs[0]

        logits = self.qa_outputs(sequence_output)
        start_logits, end_logits = logits.split(1, dim=-1)
        start_logits = start_logits.squeeze(-1)
        end_logits = end_logits.squeeze(-1)

        total_loss = None
        if start_positions is not None and end_positions is not None:
            # If we are on multi-GPU, split add a dimension
            if len(start_positions.size()) > 1:
                start_positions = start_positions.squeeze(-1)
            if len(end_positions.size()) > 1:
                end_positions = end_positions.squeeze(-1)
            # sometimes the start/end positions are outside our model inputs, we ignore these terms
            ignored_index = start_logits.size(1)
            start_positions.clamp_(0, ignored_index)
            end_positions.clamp_(0, ignored_index)

            loss_fct = CrossEntropyLoss(ignore_index=ignored_index)
            start_loss = loss_fct(start_logits, start_positions)
            end_loss = loss_fct(end_logits, end_positions)
            total_loss = (start_loss + end_loss) / 2

        if not return_dict:
            output = (start_logits, end_logits) + outputs[2:]
            return ((total_loss,) + output) if total_loss is not None else output

        return QuestionAnsweringModelOutput(
            loss=total_loss,
            start_logits=start_logits,
            end_logits=end_logits,
            hidden_states=outputs.hidden_states,
            attentions=outputs.attentions,
        )<|MERGE_RESOLUTION|>--- conflicted
+++ resolved
@@ -458,14 +458,8 @@
         output_hidden_states=False,
         return_dict=False,
     ):
-<<<<<<< HEAD
-        all_hidden_states = ()
-        all_contexts = ()
-        all_attentions = ()
-=======
         all_hidden_states = () if output_hidden_states else None
         all_attentions = () if output_attentions else None
->>>>>>> 7af2791d
         for i, layer_module in enumerate(self.layer):
             if output_hidden_states:
                 all_hidden_states = all_hidden_states + (hidden_states,)
